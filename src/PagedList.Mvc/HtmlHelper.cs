--- conflicted
+++ resolved
@@ -1,4 +1,4 @@
-using System;
+﻿using System;
 using System.Linq;
 using System.Text;
 using System.Web.Mvc;
@@ -45,11 +45,16 @@
 			return WrapInListItem(previous, "PagedList-skipToPrevious");
 		}
 
-		private static TagBuilder Page(int i, IPagedList list, Func<int, string> generatePageUrl, Func<int, string> func)
+		private static TagBuilder Page(int i, IPagedList list, Func<int, string> generatePageUrl, string format)
+		{
+			return Page(i, list, generatePageUrl, (pageNumber => string.Format(format, pageNumber)));
+		}
+
+		private static TagBuilder Page(int i, IPagedList list, Func<int, string> generatePageUrl, Func<int, string> format)
 		{
 			var targetPageIndex = i;
 			var page = new TagBuilder("a");
-			page.SetInnerText(func(targetPageIndex));
+			page.SetInnerText(format(targetPageIndex + 1));
 
 			if (i == list.PageIndex)
 				return WrapInListItem(page, "PagedList-skipToPage", "PagedList-currentPage", "PagedList-disabled");
@@ -116,8 +121,8 @@
 		///<param name = "generatePageUrl">A function that takes the index of the desired page and returns a URL-string that will load that page.</param>
 		///<returns>Outputs the paging control HTML.</returns>
 		public static MvcHtmlString PagedListPager(this System.Web.Mvc.HtmlHelper html,
-		                                           IPagedList list,
-		                                           Func<int, string> generatePageUrl)
+												   IPagedList list,
+												   Func<int, string> generatePageUrl)
 		{
 			return PagedListPager(html, list, generatePageUrl, new PagedListRenderOptions());
 		}
@@ -131,9 +136,9 @@
 		///<param name = "options">Formatting options.</param>
 		///<returns>Outputs the paging control HTML.</returns>
 		public static MvcHtmlString PagedListPager(this System.Web.Mvc.HtmlHelper html,
-		                                           IPagedList list,
-		                                           Func<int, string> generatePageUrl,
-		                                           PagedListRenderOptions options)
+												   IPagedList list,
+												   Func<int, string> generatePageUrl,
+												   PagedListRenderOptions options)
 		{
 			var listItemLinks = new StringBuilder();
 
@@ -167,20 +172,17 @@
 					if ((start + end) > list.PageCount)
 						start = list.PageCount - options.MaximumPageNumbersToDisplay.Value;
 				}
-<<<<<<< HEAD
 
 				if (options.DisplayEllipsesWhenNotShowingAllPageNumbers && start > 0)
 					listItemLinks.Append(Ellipses(options.EllipsesFormat));
 
 				foreach (var i in Enumerable.Range(start, end))
-					listItemLinks.Append(Page(i, list, generatePageUrl, options.LinkToIndividualPageFormat));
+					listItemLinks.Append(options.FunctionToDisplayEachPageNumber == null
+					                     	? Page(i, list, generatePageUrl, options.LinkToIndividualPageFormat)
+					                     	: Page(i, list, generatePageUrl, options.FunctionToDisplayEachPageNumber));
 
 				if (options.DisplayEllipsesWhenNotShowingAllPageNumbers && (start + end) < list.PageCount)
 					listItemLinks.Append(Ellipses(options.EllipsesFormat));
-=======
-				foreach (var i in Enumerable.Range(start, end))
-                    listItemLinks.Append(Page(i, list, generatePageUrl, options.FunctionToDisplayAPageNumber ?? (pageNumber => string.Format(options.LinkToIndividualPageFormat, pageNumber + 1))));
->>>>>>> cd71ff32
 			}
 
 			//next
@@ -192,9 +194,9 @@
 				listItemLinks.Append(Last(list, generatePageUrl, options.LinkToLastPageFormat));
 
 			var ul = new TagBuilder("ul")
-			         	{
-			         		InnerHtml = listItemLinks.ToString()
-			         	};
+						{
+							InnerHtml = listItemLinks.ToString()
+						};
 
 			var outerDiv = new TagBuilder("div");
 			outerDiv.AddCssClass("PagedList-pager");
