--- conflicted
+++ resolved
@@ -13,12 +13,9 @@
 
     <ItemGroup>
         <FrameworkReference Include="Microsoft.AspNetCore.App" />
-<<<<<<< HEAD
         <PackageReference Include="JetBrains.Annotations" Version="2024.2.0">
             <PrivateAssets>all</PrivateAssets>
         </PackageReference>
-=======
->>>>>>> f913b567
     </ItemGroup>
 
     <ItemGroup>
